--- conflicted
+++ resolved
@@ -1,9 +1,6 @@
 from __future__ import annotations
 
-<<<<<<< HEAD
-=======
 import warnings
->>>>>>> 433e9562
 from dataclasses import dataclass
 from enum import IntEnum
 from typing import Any, Union
@@ -11,11 +8,7 @@
 import numpy as np
 import scipy.sparse as sp
 from sklearn.base import BaseEstimator, ClassifierMixin, RegressorMixin
-<<<<<<< HEAD
-from sklearn.utils.validation import check_array, check_is_fitted, check_random_state
-=======
 from sklearn.utils.validation import check_is_fitted, check_random_state
->>>>>>> 433e9562
 
 import cunumeric as cn
 from legate.core import Store, types
@@ -82,24 +75,6 @@
         self.split_value = cn.full(reserve, 0.0)
         self.leaf_value[0] = base_score
 
-    @classmethod
-    def from_arrays(
-        clf,
-        left_child: cn.ndarray,
-        right_child: cn.ndarray,
-        leaf_value: cn.ndarray,
-        feature: cn.ndarray,
-        split_value: cn.ndarray,
-    ) -> TreeStructure:
-        """Initialise from existing storage."""
-        tree = clf(0.0, 1)
-        tree.left_child = left_child
-        tree.right_child = right_child
-        tree.leaf_value = leaf_value
-        tree.feature = feature
-        tree.split_value = split_value
-        return tree
-
     def add_split(self, id: int, split: TreeSplit, learning_rate: float) -> None:
         """Expand node with two new children.
 
@@ -121,12 +96,6 @@
     def is_leaf(self, id: int) -> Any:
         return self.left_child[id] == -1
 
-<<<<<<< HEAD
-    def predict(self, X: cn.ndarray) -> cn.ndarray:
-        """Vectorised decision tree prediction."""
-        id = cn.zeros(X.shape[0], dtype=cn.int32)
-        while True:
-=======
     @classmethod
     def from_arrays(
         clf,
@@ -154,18 +123,17 @@
         """Vectorised decision tree prediction."""
         id = cn.zeros(X.shape[0], dtype=int)
         for depth in range(100):
->>>>>>> 433e9562
             at_leaf = self.is_leaf(id)
             if cn.all(at_leaf):
                 break
             else:
-<<<<<<< HEAD
-                id_subset = id[~at_leaf]
-                id[~at_leaf] = cn.where(
-                    X[~at_leaf, self.feature[id_subset]] <= self.split_value[id_subset],
-                    self.left_child[id_subset],
-                    self.right_child[id_subset],
+                go_left = (
+                    X[cn.arange(id.size), self.feature[id]] <= self.split_value[id]
                 )
+                id = cn.where(~at_leaf & go_left, self.left_child[id], id)
+                id = cn.where(~at_leaf & ~go_left, self.right_child[id], id)
+        assert cn.all((id >= 0) & (id < self.leaf_value.size)), (str(self), X)
+        assert depth < 99
         return self.leaf_value[id]
 
     def __str__(self) -> str:
@@ -183,6 +151,8 @@
                 text += recurse_print(self.left_child[id], depth + 1)
                 text += recurse_print(self.right_child[id], depth + 1)
             return text
+
+        return recurse_print(0, 0)
 
         return recurse_print(0, 0)
 
@@ -317,6 +287,42 @@
     return store
 
 
+def get_gradient_statistics() -> None:
+    pass
+
+
+def get_best_split() -> None:
+    pass
+
+
+def update_tree() -> None:
+    pass
+
+
+def update_positions() -> None:
+    pass
+
+
+def build_tree_hybrid(
+    X: cn.ndarray,
+    g: cn.ndarray,
+    h: cn.ndarray,
+    learning_rate: float,
+    max_depth: int,
+    random_state: np.random.RandomState,
+) -> TreeStructure:
+    base_score = -g.sum() / h.sum() * learning_rate
+    tree = TreeStructure(base_score, 2 ** (max_depth + 1))
+    for d in range(max_depth):
+        if d > 0:
+            update_positions()
+        get_gradient_statistics()
+        get_best_split()
+        update_tree()
+
+    return tree
+
+
 def build_tree_native(
     X: cn.ndarray,
     g: cn.ndarray,
@@ -359,155 +365,6 @@
 
 
 def _check_sample_weight(sample_weight: Any, n: int) -> cn.ndarray:
-=======
-                go_left = (
-                    X[cn.arange(id.size), self.feature[id]] <= self.split_value[id]
-                )
-                id = cn.where(~at_leaf & go_left, self.left_child[id], id)
-                id = cn.where(~at_leaf & ~go_left, self.right_child[id], id)
-        assert cn.all((id >= 0) & (id < self.leaf_value.size)), (str(self), X)
-        assert depth < 99
-        return self.leaf_value[id]
-
-    def __str__(self) -> str:
-        def recurse_print(id: int, depth: int) -> str:
-            if self.is_leaf(id):
-                text = "\t" * depth + "{}:leaf={}\n".format(id, self.leaf_value[id])
-            else:
-                text = "\t" * depth + "{}:[f{}<={}] yes={} no={}\n".format(
-                    id,
-                    self.feature[id],
-                    self.split_value[id],
-                    self.left_child[id],
-                    self.right_child[id],
-                )
-                text += recurse_print(self.left_child[id], depth + 1)
-                text += recurse_print(self.right_child[id], depth + 1)
-            return text
-
-        return recurse_print(0, 0)
-
-
-class Tree:
-    """A single decision tree in a GBDT ensemble.
-
-    Accepts gradients and a dataset, trains a tree model, and can then
-    make predictions.
-    """
-
-    def __init__(
-        self,
-        X: cn.ndarray,
-        g: cn.ndarray,
-        h: cn.ndarray,
-        learning_rate: float,
-        max_depth: int,
-        random_state: np.random.RandomState,
-    ) -> None:
-        assert g.shape[0] == h.shape[0] == X.shape[0]
-        # store indices of training rows in each node
-        row_sets = {0: cn.arange(g.shape[0])}
-        # queue of nodes to be opened, including their sum gradient statistics
-        candidates = [(0, g.sum(), h.sum())]
-        # base_score is the default prediction if we dont expand the tree at all
-        base_score = -candidates[0][1] / candidates[0][2] * learning_rate
-        self.tree = TreeStructure(base_score, 256)
-        while candidates:
-            id, G, H = candidates.pop()
-
-            # depth_check
-            depth = cn.log2(id + 1)
-            if depth >= max_depth:
-                continue
-
-            best_split = self.get_split(X, g, h, G, H, random_state, row_sets[id])
-            if best_split:
-                self.tree.add_split(id, best_split, learning_rate)
-                row_sets[id * 2 + 1] = best_split.row_set_left
-                row_sets[id * 2 + 2] = best_split.row_set_right
-                candidates.append((id * 2 + 1, best_split.G_l, best_split.H_l))
-                candidates.append((id * 2 + 2, best_split.G_r, best_split.H_r))
-
-    def get_split(
-        self,
-        X: cn.ndarray,
-        g: cn.ndarray,
-        h: cn.ndarray,
-        G: float,
-        H: float,
-        random_state: np.random.RandomState,
-        row_set: cn.ndarray,
-    ) -> Union[TreeSplit, None]:
-        """Given a subset of rows, randomly choose an instance, then attempt to
-        split on each of its features.
-
-        Take whichever feature value improves the objective function the
-        most as the split.
-        """
-
-        # take the subsets of gradient statistics for this row set
-        g_set = g[row_set]
-        h_set = h[row_set]
-
-        # select a random row
-        # each element of this row vector is a potential split
-        # we will choose 1 by checking the change in objective function for each
-        i = random_state.randint(0, row_set.shape[0])
-        splits = X[row_set[i]]
-
-        # test split condition for each training instance and each proposed split
-        # result is a boolean matrix
-        left_mask = X[row_set] <= splits
-
-        # sum up the gradient statistics in the left partition for each proposed split
-        # G_l/H_l is a vector
-        G_l = cn.where(left_mask, g_set[:, None], 0.0).sum(axis=0)
-        H_l = cn.where(left_mask, h_set[:, None], 0.0).sum(axis=0)
-
-        # find the sum in the right partition by subtracting the from the parent sum
-        G_r = G - G_l
-        H_r = H - H_l
-
-        # calculate improvement in objective function
-        # see below for explanation of gain formula
-        # https://xgboost.readthedocs.io/en/stable/tutorials/model.html
-
-        eps = 1e-5  # prevent divide by zeros
-        gain = (
-            1
-            / 2
-            * (G_l**2 / (H_l + eps) + G_r**2 / (H_r + eps) - G**2 / (H + eps))
-        )
-
-        # it is possible to have a partition with no instances in it
-        # guard against divide by 0
-        gain[~cn.isfinite(gain)] = 0.0
-
-        # select the best from the proposed split and return
-        best_idx = cn.argmax(gain)
-        left_set = row_set[left_mask[:, best_idx]]
-        right_set = row_set[~left_mask[:, best_idx]]
-        best = TreeSplit(
-            best_idx,
-            gain[best_idx],
-            splits[best_idx],
-            G_l[best_idx],
-            H_l[best_idx],
-            G_r[best_idx],
-            H_r[best_idx],
-            left_set,
-            right_set,
-        )
-        if best.gain <= 1e-5:
-            return None
-        else:
-            # we should not have empty partitions at this point
-            assert left_set.size > 0 and right_set.size > 0, (gain, H_l, H_l, H)
-            return best
-
-
-def check_sample_weight(sample_weight: Any, n: int) -> cn.ndarray:
->>>>>>> 433e9562
     if sample_weight is None:
         sample_weight = cn.ones(n)
     elif cn.isscalar(sample_weight):
@@ -611,12 +468,8 @@
     def fit(
         self, X: cn.ndarray, y: cn.ndarray, sample_weight: cn.ndarray = None
     ) -> "LBRegressor":
-<<<<<<< HEAD
-        sample_weight = _check_sample_weight(sample_weight, X.shape[0])
-=======
         X, y = check_X_y(X, y)
-        sample_weight = check_sample_weight(sample_weight, len(y))
->>>>>>> 433e9562
+        sample_weight = _check_sample_weight(sample_weight, len(y))
         self.n_features_in_ = X.shape[1]
         self.models_ = []
 
@@ -662,7 +515,7 @@
             self.models_.append(tree)
 
             # update current predictions
-            pred += self.models_[-1].tree.predict(X)
+            pred += self.models_[-1].predict(X)
 
             # evaluate our progress
             self.train_metric_.append(
@@ -682,14 +535,14 @@
         check_is_fitted(self, "is_fitted_")
         pred = cn.full(X.shape[0], self.model_init_)
         for m in self.models_:
-            pred += m.tree.predict(X)
+            pred += m.predict(X)
         return pred
 
     def dump_trees(self) -> str:
         check_is_fitted(self, "is_fitted_")
         text = "init={}\n".format(self.model_init_)
         for m in self.models_:
-            text += str(m.tree)
+            text += str(m)
         return text
 
 

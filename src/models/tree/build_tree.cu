/* Copyright 2023 NVIDIA Corporation
 *
 * Licensed under the Apache License, Version 2.0 (the "License");
 * you may not use this file except in compliance with the License.
 * You may obtain a copy of the License at
 *
 *     http://www.apache.org/licenses/LICENSE-2.0
 *
 * Unless required by applicable law or agreed to in writing, software
 * distributed under the License is distributed on an "AS IS" BASIS,
 * WITHOUT WARRANTIES OR CONDITIONS OF ANY KIND, either express or implied.
 * See the License for the specific language governing permissions and
 * limitations under the License.
 *
 */
#include "legate_library.h"
#include "legateboost.h"
#include "../../cpp_utils/cpp_utils.h"
#include "../../cpp_utils/cpp_utils.cuh"
#include "core/comm/coll.h"
#include "build_tree.h"
#include <numeric>

#include <cuda/std/tuple>
#include <thrust/execution_policy.h>
#include <thrust/iterator/constant_iterator.h>
#include <thrust/iterator/discard_iterator.h>
#include <thrust/sort.h>
#include <thrust/random.h>
#include <thrust/unique.h>
#include <cooperative_groups.h>
namespace cg = cooperative_groups;

namespace legateboost {

class Histogram {
  legate::Buffer<GPair, 3> buffer_;  // Nodes, outputs, bins
  int node_begin_;
  int node_end_;
  std::size_t size_;

 public:
  Histogram(int node_begin, int node_end, int num_outputs, int num_bins, cudaStream_t stream)
    : node_begin_(node_begin_), node_end_(node_end)
  {
    buffer_ = legate::create_buffer<GPair, 3>({node_end - node_begin, num_outputs, num_bins});
    size_   = (node_end - node_begin) * num_outputs * num_bins;
    CHECK_CUDA(
      cudaMemsetAsync(buffer_.ptr(legate::Point<3>::ZEROES()), 0, size_ * sizeof(GPair), stream));
  }

  void destroy() { buffer_.destroy(); }

  GPair* ptr() { return buffer_.ptr(legate::Point<3>::ZEROES()); }

  std::size_t size() { return size_; }

  // Node, output, bin
  __device__ GPair& operator[](legate::Point<3> p)
  {
    return buffer_[{p[0] - node_begin_, p[1], p[2]}];
  }
};

struct NodeBatch {
  int32_t node_idx_begin;
  int32_t node_idx_end;
  cuda::std::tuple<int, int>* instances_begin;
  cuda::std::tuple<int, int>* instances_end;
  __host__ __device__ std::size_t InstancesInBatch() const
  {
    return instances_end - instances_begin;
  }
  __host__ __device__ std::size_t NodesInBatch() const { return node_idx_end - node_idx_begin; }
};

__global__ static void __launch_bounds__(THREADS_PER_BLOCK, MIN_CTAS_PER_SM)
  reduce_base_sums(legate::AccessorRO<double, 3> g,
                   legate::AccessorRO<double, 3> h,
                   size_t n_local_samples,
                   int64_t sample_offset,
                   legate::Buffer<double, 1> base_sums,
                   size_t n_outputs)
{
  typedef cub::BlockReduce<double, THREADS_PER_BLOCK> BlockReduce;
  __shared__ typename BlockReduce::TempStorage temp_storage_g;
  __shared__ typename BlockReduce::TempStorage temp_storage_h;

  int32_t output = blockIdx.y;

  int64_t sample_id = threadIdx.x + blockDim.x * blockIdx.x;

  double G = sample_id < n_local_samples ? g[{sample_id + sample_offset, 0, output}] : 0.0;
  double H = sample_id < n_local_samples ? h[{sample_id + sample_offset, 0, output}] : 0.0;

  double blocksumG = BlockReduce(temp_storage_g).Sum(G);
  double blocksumH = BlockReduce(temp_storage_h).Sum(H);

  if (threadIdx.x == 0) {
    atomicAdd(&base_sums[output], blocksumG);
    atomicAdd(&base_sums[output + n_outputs], blocksumH);
  }
}

template <typename TYPE, int ELEMENTS_PER_THREAD, int FEATURES_PER_BLOCK>
__global__ static void __launch_bounds__(THREADS_PER_BLOCK, MIN_CTAS_PER_SM)
  fill_histogram(legate::AccessorRO<TYPE, 3> X,
                 size_t n_features,
                 int64_t sample_offset,
                 legate::AccessorRO<double, 3> g,
                 legate::AccessorRO<double, 3> h,
                 size_t n_outputs,
                 SparseSplitProposals<TYPE> split_proposals,
<<<<<<< HEAD
                 NodeBatch batch,
                 Histogram histogram,
                 legate::Buffer<double, 2> node_hessians)
=======
                 int32_t* positions_local,
                 legate::Buffer<GPair, 3> histogram,
                 legate::Buffer<double, 2> node_hessians,
                 int depth)
>>>>>>> 157b4271
{
  // block dimensions are (THREADS_PER_BLOCK, 1, 1)
  // each thread processes ELEMENTS_PER_THREAD samples and FEATURES_PER_BLOCK features
  // the features to process are defined via blockIdx.y

  // further improvements:
  // * quantize values to work with int instead of double

#pragma unroll
  for (int32_t elementIdx = 0; elementIdx < ELEMENTS_PER_THREAD; ++elementIdx) {
    // within each iteration a (THREADS_PER_BLOCK, FEATURES_PER_BLOCK)-block of
    // data from X is processed.

    // check if thread has actual work to do
    int64_t idx      = (blockIdx.x + elementIdx * gridDim.x) * THREADS_PER_BLOCK + threadIdx.x;
    bool validThread = idx < batch.InstancesInBatch();
    if (!validThread) continue;
    auto [sampleNode, localSampleId] = batch.instances_begin[idx];
    int64_t globalSampleId           = localSampleId + sample_offset;

    bool computeHistogram =
      sampleNode >= 0;  // ComputeHistogramBin(sampleNode, depth, node_hessians);

    for (int32_t output = 0; output < n_outputs; output++) {
      double G = g[{globalSampleId, 0, output}];
      double H = h[{globalSampleId, 0, output}];
      for (int32_t featureIdx = 0; featureIdx < FEATURES_PER_BLOCK; featureIdx++) {
        int32_t feature = featureIdx + blockIdx.y * FEATURES_PER_BLOCK;
        if (computeHistogram && feature < n_features) {
          auto x_value = X[{globalSampleId, feature, 0}];
          auto bin_idx = split_proposals.FindBin(x_value, feature);

          // bin_idx is the first sample that is larger than x_value
          if (bin_idx != SparseSplitProposals<TYPE>::NOT_FOUND) {
            double* addPosition =
              reinterpret_cast<double*>(&histogram[{sampleNode, output, bin_idx}]);
            atomicAdd(addPosition, G);
            atomicAdd(addPosition + 1, H);
          }
        }
      }
    }
  }
}

template <typename T>
__global__ static void __launch_bounds__(THREADS_PER_BLOCK)
<<<<<<< HEAD
  scan_kernel(Histogram histogram,
=======
  scan_kernel(legate::Buffer<GPair, 3> histogram,
>>>>>>> 157b4271
              legate::Buffer<double, 2> node_hessians,
              int n_features,
              int n_outputs,
              const SparseSplitProposals<T> split_proposals,
<<<<<<< HEAD
              NodeBatch batch)
=======
              int depth,
              int num_nodes_to_process)
>>>>>>> 157b4271

{
  auto warp      = cg::tiled_partition<32>(cg::this_thread_block());
  int rank       = (blockIdx.x * blockDim.x + threadIdx.x) / 32;
  auto num_nodes = batch.NodesInBatch();
  int i          = rank / num_nodes;
  int j          = rank % num_nodes;

  // Specialize WarpScan for type int
  typedef cub::WarpScan<GPair> WarpScan;

  __shared__ typename WarpScan::TempStorage temp_storage[THREADS_PER_BLOCK / 32];

  int scan_node_idx = batch.node_idx_begin + j;
  if (i >= n_features || scan_node_idx >= batch.node_idx_end) return;

  int feature_idx                   = i;
  auto [feature_begin, feature_end] = split_proposals.FeatureRange(feature_idx);
  int num_bins                      = feature_end - feature_begin;
  int num_tiles                     = (num_bins + warp.num_threads() - 1) / warp.num_threads();

  for (int output = 0; output < n_outputs; output++) {
    GPair aggregate;
    // Scan left side
    for (int tile_idx = 0; tile_idx < num_tiles; tile_idx++) {
      int bin_idx              = feature_begin + tile_idx * warp.num_threads() + warp.thread_rank();
      bool thread_participates = bin_idx < feature_end;
      auto e = thread_participates ? histogram[{scan_node_idx, output, bin_idx}] : GPair{0, 0};
      GPair tile_aggregate;
      WarpScan(temp_storage[threadIdx.x / warp.num_threads()]).InclusiveSum(e, e, tile_aggregate);
      __syncwarp();
      if (thread_participates) { histogram[{scan_node_idx, output, bin_idx}] = e + aggregate; }
      aggregate += tile_aggregate;
    }
  }
<<<<<<< HEAD
=======

  if (depth == 0) return;

  for (int output = 0; output < n_outputs; output++) {
    // Infer right side
    for (int bin_idx = feature_begin + warp.thread_rank(); bin_idx < feature_end;
         bin_idx += warp.num_threads()) {
      GPair scanned_sum = histogram[{scan_node_idx, output, bin_idx}];
      GPair parent_sum  = histogram[{BinaryTree::Parent(scan_node_idx), output, bin_idx}];
      GPair other_sum   = parent_sum - scanned_sum;
      histogram[{subtract_node_idx, output, bin_idx}] = other_sum;
    }
  }
>>>>>>> 157b4271
}

// Key/value pair to simplify reduction
struct GainFeaturePair {
  double gain;
  int feature;
  int feature_sample_idx;

  __device__ void operator=(const GainFeaturePair& other)
  {
    gain               = other.gain;
    feature            = other.feature;
    feature_sample_idx = other.feature_sample_idx;
  }

  __device__ bool operator==(const GainFeaturePair& other) const
  {
    return gain == other.gain && feature == other.feature &&
           feature_sample_idx == other.feature_sample_idx;
  }

  __device__ bool operator>(const GainFeaturePair& other) const { return gain > other.gain; }

  __device__ bool operator<(const GainFeaturePair& other) const { return gain < other.gain; }
};

template <typename TYPE>
__global__ static void __launch_bounds__(THREADS_PER_BLOCK, MIN_CTAS_PER_SM)
<<<<<<< HEAD
  perform_best_split(Histogram histogram,
=======
  perform_best_split(legate::Buffer<GPair, 3> histogram,
>>>>>>> 157b4271
                     size_t n_features,
                     size_t n_outputs,
                     SparseSplitProposals<TYPE> split_proposals,
                     double eps,
                     double alpha,
                     legate::Buffer<double, 2> tree_leaf_value,
                     legate::Buffer<double, 2> tree_gradient,
                     legate::Buffer<double, 2> tree_hessian,
                     legate::Buffer<int32_t, 1> tree_feature,
                     legate::Buffer<double, 1> tree_split_value,
                     legate::Buffer<double, 1> tree_gain,
                     NodeBatch batch)
{
  // using one block per (level) node to have blockwise reductions
  int node_id = batch.node_idx_begin + blockIdx.x;

  typedef cub::BlockReduce<GainFeaturePair, THREADS_PER_BLOCK> BlockReduce;
  __shared__ typename BlockReduce::TempStorage temp_storage;

  __shared__ double node_best_gain;
  __shared__ int node_best_feature;
  __shared__ int node_best_bin_idx;

  double thread_best_gain = 0;
  int thread_best_feature = -1;
  int thread_best_bin_idx = -1;

  for (int feature_id = 0; feature_id < n_features; feature_id++) {
    auto [feature_start, feature_end] = split_proposals.FeatureRange(feature_id);

    for (int bin_idx = feature_start + threadIdx.x; bin_idx < feature_end; bin_idx += blockDim.x) {
      double gain = 0;
      for (int output = 0; output < n_outputs; ++output) {
        auto G          = tree_gradient[{node_id, output}];
        auto H          = tree_hessian[{node_id, output}];
        auto [G_L, H_L] = histogram[{node_id, output, bin_idx}];
        auto G_R        = G - G_L;
        auto H_R        = H - H_L;

        if (H_L <= 0.0 || H_R <= 0.0) {
          gain = 0;
          break;
        }
        double reg = std::max(eps, alpha);  // Regularisation term
        gain += 0.5 * ((G_L * G_L) / (H_L + reg) + (G_R * G_R) / (H_R + reg) - (G * G) / (H + reg));
      }
      if (gain > thread_best_gain) {
        thread_best_gain    = gain;
        thread_best_feature = feature_id;
        thread_best_bin_idx = bin_idx;
      }
    }
  }

  // SYNC BEST GAIN TO FULL BLOCK/NODE
  GainFeaturePair thread_best_pair{thread_best_gain, thread_best_feature, thread_best_bin_idx};
  GainFeaturePair node_best_pair =
    BlockReduce(temp_storage).Reduce(thread_best_pair, cub::Max(), THREADS_PER_BLOCK);
  if (threadIdx.x == 0) {
    node_best_gain    = node_best_pair.gain;
    node_best_feature = node_best_pair.feature;
    node_best_bin_idx = node_best_pair.feature_sample_idx;
  }
  __syncthreads();

  if (node_best_gain > eps) {
    for (int output = threadIdx.x; output < n_outputs; output += blockDim.x) {
      auto [G_L, H_L] = histogram[{node_id, output, node_best_bin_idx}];
      auto G_R        = tree_gradient[{node_id, output}] - G_L;
      auto H_R        = tree_hessian[{node_id, output}] - H_L;

      int left_child                         = BinaryTree::LeftChild(node_id);
      int right_child                        = BinaryTree::RightChild(node_id);
      tree_leaf_value[{left_child, output}]  = CalculateLeafValue(G_L, H_L, alpha);
      tree_leaf_value[{right_child, output}] = CalculateLeafValue(G_R, H_R, alpha);
      tree_hessian[{left_child, output}]     = H_L;
      tree_hessian[{right_child, output}]    = H_R;
      tree_gradient[{left_child, output}]    = G_L;
      tree_gradient[{right_child, output}]   = G_R;

      if (output == 0) {
        tree_feature[node_id]     = node_best_feature;
        tree_split_value[node_id] = split_proposals.split_proposals[{node_best_bin_idx}];
        tree_gain[node_id]        = node_best_gain;
      }
    }
  }
}

namespace {

struct Tree {
  template <typename THRUST_POLICY>
  Tree(int max_nodes, int num_outputs, cudaStream_t stream, const THRUST_POLICY& thrust_exec_policy)
    : num_outputs(num_outputs), max_nodes(max_nodes), stream(stream)
  {
    leaf_value  = legate::create_buffer<double, 2>({max_nodes, num_outputs});
    feature     = legate::create_buffer<int32_t, 1>({max_nodes});
    split_value = legate::create_buffer<double, 1>({max_nodes});
    gain        = legate::create_buffer<double, 1>({max_nodes});
    hessian     = legate::create_buffer<double, 2>({max_nodes, num_outputs});
    gradient    = legate::create_buffer<double, 2>({max_nodes, num_outputs});
    thrust::fill(thrust_exec_policy,
                 leaf_value.ptr({0, 0}),
                 leaf_value.ptr({0, 0}) + max_nodes * num_outputs,
                 0.0);
    thrust::fill(thrust_exec_policy, feature.ptr({0}), feature.ptr({0}) + max_nodes, -1);
    thrust::fill(
      thrust_exec_policy, hessian.ptr({0, 0}), hessian.ptr({0, 0}) + max_nodes * num_outputs, 0.0);
    thrust::fill(thrust_exec_policy, split_value.ptr({0}), split_value.ptr({0}) + max_nodes, 0.0);
    thrust::fill(thrust_exec_policy, gain.ptr({0}), gain.ptr({0}) + max_nodes, 0.0);
    thrust::fill(thrust_exec_policy,
                 gradient.ptr({0, 0}),
                 gradient.ptr({0, 0}) + max_nodes * num_outputs,
                 0.0);
  }

  ~Tree()
  {
    leaf_value.destroy();
    feature.destroy();
    split_value.destroy();
    gain.destroy();
    hessian.destroy();
    gradient.destroy();
  }

  void InitializeBase(legate::Buffer<double, 1> base_sums, double alpha)
  {
    LaunchN(num_outputs,
            stream,
            [            =,
             num_outputs = this->num_outputs,
             leaf_value  = this->leaf_value,
             gradient    = this->gradient,
             hessian     = this->hessian] __device__(int output) {
              leaf_value[{0, output}] =
                CalculateLeafValue(base_sums[output], base_sums[output + num_outputs], alpha);
              gradient[{0, output}] = base_sums[output];
              hessian[{0, output}]  = base_sums[output + num_outputs];
            });
  }

  template <typename T, int DIM, typename ThrustPolicyT>
  void WriteOutput(legate::PhysicalStore out,
                   const legate::Buffer<T, DIM> x,
                   const ThrustPolicyT& policy)
  {
    // Write a tile of x to the output
    const legate::Rect<DIM> out_shape = out.shape<DIM>();
    auto out_acc                      = out.write_accessor<T, DIM>();
    thrust::for_each_n(policy,
                       UnravelIter(out_shape),
                       out_shape.volume(),
                       [=] __host__ __device__(const legate::Point<DIM>& p) { out_acc[p] = x[p]; });
  }

  template <typename ThrustPolicyT>
  void WriteTreeOutput(legate::TaskContext context, const ThrustPolicyT& policy)
  {
    WriteOutput(context.output(0).data(), leaf_value, policy);
    WriteOutput(context.output(1).data(), feature, policy);
    WriteOutput(context.output(2).data(), split_value, policy);
    WriteOutput(context.output(3).data(), gain, policy);
    WriteOutput(context.output(4).data(), hessian, policy);
    CHECK_CUDA_STREAM(stream);
  }

  legate::Buffer<double, 2> leaf_value;
  legate::Buffer<int32_t, 1> feature;
  legate::Buffer<double, 1> split_value;
  legate::Buffer<double, 1> gain;
  legate::Buffer<double, 2> hessian;
  legate::Buffer<double, 2> gradient;
  const int num_outputs;
  const int max_nodes;
  cudaStream_t stream;
};

// Randomly sample split_samples rows from X
// Use nccl to share the samples with all workers
// Remove any duplicates
// Return sparse matrix of split samples for each feature
template <typename T>
SparseSplitProposals<T> SelectSplitSamples(legate::TaskContext context,
                                           legate::AccessorRO<T, 3> X,
                                           legate::Rect<3> X_shape,
                                           int split_samples,
                                           int seed,
                                           int64_t dataset_rows,
                                           cudaStream_t stream)
{
  auto thrust_alloc = ThrustAllocator(legate::Memory::GPU_FB_MEM);
  auto policy       = DEFAULT_POLICY(thrust_alloc).on(stream);
  int num_features  = X_shape.hi[1] - X_shape.lo[1] + 1;
  // Randomly choose split_samples rows
  auto row_samples = legate::create_buffer<int64_t, 1>(split_samples);
  auto counting    = thrust::make_counting_iterator(0);
  thrust::transform(
    policy, counting, counting + split_samples, row_samples.ptr(0), [=] __device__(int64_t idx) {
      thrust::default_random_engine eng(seed);
      thrust::uniform_int_distribution<int64_t> dist(0, dataset_rows - 1);
      eng.discard(idx);
      return dist(eng);
    });
  auto draft_proposals = legate::create_buffer<T, 2>({num_features, split_samples});

  // fill with local data
  LaunchN(num_features * split_samples, stream, [=] __device__(auto idx) {
    auto i                  = idx / num_features;
    auto j                  = idx % num_features;
    auto row                = row_samples[i];
    bool has_data           = row >= X_shape.lo[0] && row <= X_shape.hi[0];
    draft_proposals[{j, i}] = has_data ? X[{row, j, 0}] : T(0);
  });

  // Sum reduce over all workers
  SumAllReduce(context, draft_proposals.ptr({0, 0}), num_features * split_samples, stream);

  CHECK_CUDA_STREAM(stream);

  // Condense split samples to unique values
  // First sort the samples
  auto keys = legate::create_buffer<int32_t, 1>(num_features * split_samples);
  thrust::transform(
    policy, counting, counting + num_features * split_samples, keys.ptr(0), [=] __device__(int i) {
      return i / split_samples;
    });

  // Segmented sort
  auto begin =
    thrust::make_zip_iterator(thrust::make_tuple(keys.ptr(0), draft_proposals.ptr({0, 0})));
  thrust::sort(policy, begin, begin + num_features * split_samples, [] __device__(auto a, auto b) {
    if (thrust::get<0>(a) != thrust::get<0>(b)) { return thrust::get<0>(a) < thrust::get<0>(b); }
    return thrust::get<1>(a) < thrust::get<1>(b);
  });

  // Extract the unique values
  auto out_keys        = legate::create_buffer<int32_t, 1>(num_features * split_samples);
  auto split_proposals = legate::create_buffer<T, 1>(num_features * split_samples);
  auto key_val =
    thrust::make_zip_iterator(thrust::make_tuple(keys.ptr(0), draft_proposals.ptr({0, 0})));
  auto out_iter =
    thrust::make_zip_iterator(thrust::make_tuple(out_keys.ptr(0), split_proposals.ptr(0)));
  auto result =
    thrust::unique_copy(policy, key_val, key_val + num_features * split_samples, out_iter);
  auto n_unique = thrust::distance(out_iter, result);
  // Count the unique values for each feature
  auto row_pointers = legate::create_buffer<int32_t, 1>(num_features + 1);
  CHECK_CUDA(cudaMemsetAsync(row_pointers.ptr(0), 0, (num_features + 1) * sizeof(int32_t), stream));

  thrust::reduce_by_key(policy,
                        out_keys.ptr(0),
                        out_keys.ptr(0) + n_unique,
                        thrust::make_constant_iterator(1),
                        thrust::make_discard_iterator(),
                        row_pointers.ptr(1));
  // Scan the counts to get the row pointers for a CSR matrix
  thrust::inclusive_scan(
    policy, row_pointers.ptr(1), row_pointers.ptr(1) + num_features, row_pointers.ptr(1));

  CHECK_CUDA(cudaStreamSynchronize(stream));
  row_samples.destroy();
  draft_proposals.destroy();
  out_keys.destroy();
  return SparseSplitProposals<T>(split_proposals, row_pointers, num_features, n_unique);
}
<<<<<<< HEAD

// Can't put a device lambda in constructor so make this a function
void FillPositions(legate::Buffer<cuda::std::tuple<int, int>> sorted_positions,
                   std::size_t num_rows,
                   cudaStream_t stream)
{
  LaunchN(num_rows, stream, [=] __device__(std::size_t idx) {
    sorted_positions[idx] = cuda::std::make_tuple(0, idx);
  });
}

=======
>>>>>>> 157b4271
template <typename T>
struct TreeBuilder {
  TreeBuilder(int32_t num_rows,
              int32_t num_features,
              int32_t num_outputs,
              cudaStream_t stream,
              int32_t max_nodes,
              SparseSplitProposals<T> split_proposals)
    : num_rows(num_rows),
      num_features(num_features),
      num_outputs(num_outputs),
      stream(stream),
      max_nodes(max_nodes),
      split_proposals(split_proposals)
  {
<<<<<<< HEAD
    sorted_positions = legate::create_buffer<cuda::std::tuple<int, int>>(num_rows);
    FillPositions(sorted_positions, num_rows, stream);
=======
    positions = legate::create_buffer<int32_t>(num_rows);
    histogram_buffer =
      legate::create_buffer<GPair, 3>({max_nodes, num_outputs, split_proposals.histogram_size});
    CHECK_CUDA(
      cudaMemsetAsync(histogram_buffer.ptr(legate::Point<3>::ZEROES()),
                      0,
                      max_nodes * num_outputs * split_proposals.histogram_size * sizeof(GPair),
                      stream));
    // some initialization on first pass
    CHECK_CUDA(cudaMemsetAsync(positions.ptr(0), 0, (size_t)num_rows * sizeof(int32_t), stream));
  }

  ~TreeBuilder()
  {
    positions.destroy();
    histogram_buffer.destroy();
    if (cub_buffer_size > 0) cub_buffer.destroy();
>>>>>>> 157b4271
  }

  template <typename TYPE>
  void UpdatePositions(Tree& tree, legate::AccessorRO<TYPE, 3> X, legate::Rect<3> X_shape)
  {
    auto tree_split_value_ptr = tree.split_value.ptr(0);
    auto tree_feature_ptr     = tree.feature.ptr(0);
    auto max_nodes_           = this->max_nodes;

    LaunchN(
      num_rows, stream, [=, sorted_positions = this->sorted_positions] __device__(size_t idx) {
        auto [pos, row] = sorted_positions[idx];

        if (pos < 0 || pos >= max_nodes_ || tree_feature_ptr[pos] == -1) {
          sorted_positions[idx] = cuda::std::make_tuple(-1, row);
          return;
        }
        double x_value        = X[{X_shape.lo[0] + (int64_t)row, tree_feature_ptr[pos], 0}];
        bool left             = x_value <= tree_split_value_ptr[pos];
        pos                   = left ? BinaryTree::LeftChild(pos) : BinaryTree::RightChild(pos);
        sorted_positions[idx] = cuda::std::make_tuple(pos, row);
      });
    CHECK_CUDA_STREAM(stream);

    thrust::sort(
      thrust::cuda::par.on(stream),
      sorted_positions.ptr(0),
      sorted_positions.ptr(num_rows),
      [] __device__(auto a, auto b) { return cuda::std::get<0>(a) < cuda::std::get<0>(b); });
  }

  template <typename TYPE>
  void ComputeHistogram(Histogram histogram,
                        legate::TaskContext context,
                        Tree& tree,
                        legate::AccessorRO<TYPE, 3> X,
                        legate::Rect<3> X_shape,
                        legate::AccessorRO<double, 3> g,
                        legate::AccessorRO<double, 3> h,
                        NodeBatch batch)
  {
    // TODO adjust kernel parameters dynamically
    constexpr size_t elements_per_thread = 8;
    constexpr size_t features_per_block  = 16;

    const size_t blocks_x =
      (batch.InstancesInBatch() + THREADS_PER_BLOCK * elements_per_thread - 1) /
      (THREADS_PER_BLOCK * elements_per_thread);
    const size_t blocks_y = (num_features + features_per_block - 1) / features_per_block;
    dim3 grid_shape       = dim3(blocks_x, blocks_y, 1);
    fill_histogram<TYPE, elements_per_thread, features_per_block>
      <<<grid_shape, THREADS_PER_BLOCK, 0, stream>>>(X,
                                                     num_features,
                                                     X_shape.lo[0],
                                                     g,
                                                     h,
                                                     num_outputs,
                                                     split_proposals,
<<<<<<< HEAD
                                                     batch,
                                                     histogram,
                                                     tree.hessian);

    CHECK_CUDA_STREAM(stream);
    static_assert(sizeof(GPair) == 2 * sizeof(double), "GPair must be 2 doubles");
    SumAllReduce(context, reinterpret_cast<double*>(histogram.ptr()), histogram.size() * 2, stream);

    const size_t warps_needed    = num_features * batch.NodesInBatch();
    const size_t warps_per_block = THREADS_PER_BLOCK / 32;
    const size_t blocks_needed   = (warps_needed + warps_per_block - 1) / warps_per_block;

    // Scan the histograms
    scan_kernel<<<blocks_needed, THREADS_PER_BLOCK, 0, stream>>>(
      histogram, tree.hessian, num_features, num_outputs, split_proposals, batch);
    CHECK_CUDA_STREAM(stream);
  }

  void PerformBestSplit(Tree& tree, Histogram histogram, double alpha, NodeBatch batch)
  {
    perform_best_split<<<batch.NodesInBatch(), THREADS_PER_BLOCK, 0, stream>>>(histogram,
                                                                               num_features,
                                                                               num_outputs,
                                                                               split_proposals,
                                                                               eps,
                                                                               alpha,
                                                                               tree.leaf_value,
                                                                               tree.gradient,
                                                                               tree.hessian,
                                                                               tree.feature,
                                                                               tree.split_value,
                                                                               tree.gain,
                                                                               batch);
=======
                                                     positions.ptr(0),
                                                     histogram_buffer,
                                                     tree.hessian,
                                                     depth);
    CHECK_CUDA_STREAM(stream);
    static_assert(sizeof(GPair) == 2 * sizeof(double), "GPair must be 2 doubles");
    SumAllReduce(
      context,
      reinterpret_cast<double*>(histogram_buffer.ptr({BinaryTree::LevelBegin(depth), 0, 0})),
      BinaryTree::NodesInLevel(depth) * num_outputs * split_proposals.histogram_size * 2,
      stream);

    const int num_nodes_to_process = std::max(BinaryTree::NodesInLevel(depth) / 2, 1);
    const size_t warps_needed      = num_features * num_nodes_to_process;
    const size_t warps_per_block   = THREADS_PER_BLOCK / 32;
    const size_t blocks_needed     = (warps_needed + warps_per_block - 1) / warps_per_block;

    // Scan the histogram
    // Then do subtraction trick to infer right side from parent and left side
    scan_kernel<<<blocks_needed, THREADS_PER_BLOCK, 0, stream>>>(histogram_buffer,
                                                                 tree.hessian,
                                                                 num_features,
                                                                 num_outputs,
                                                                 split_proposals,
                                                                 depth,
                                                                 num_nodes_to_process);
    CHECK_CUDA_STREAM(stream);
  }

  void PerformBestSplit(int depth, Tree& tree, double alpha)
  {
    perform_best_split<<<BinaryTree::NodesInLevel(depth), THREADS_PER_BLOCK, 0, stream>>>(
      histogram_buffer,
      num_features,
      num_outputs,
      split_proposals,
      eps,
      alpha,
      tree.leaf_value,
      tree.gradient,
      tree.hessian,
      tree.feature,
      tree.split_value,
      tree.gain,
      depth);
>>>>>>> 157b4271
    CHECK_CUDA_STREAM(stream);
  }
  void InitialiseRoot(legate::TaskContext context,
                      Tree& tree,
                      legate::AccessorRO<double, 3> g,
                      legate::AccessorRO<double, 3> h,
                      legate::Rect<3> g_shape,
                      double alpha)
  {
    auto base_sums = legate::create_buffer<double, 1>(num_outputs * 2);

    CHECK_CUDA(cudaMemsetAsync(base_sums.ptr(0), 0, num_outputs * 2 * sizeof(double), stream));
    const size_t blocks = (num_rows + THREADS_PER_BLOCK - 1) / THREADS_PER_BLOCK;
    dim3 grid_shape     = dim3(blocks, num_outputs);
    reduce_base_sums<<<grid_shape, THREADS_PER_BLOCK, 0, stream>>>(
      g, h, num_rows, g_shape.lo[0], base_sums, num_outputs);
    CHECK_CUDA_STREAM(stream);

    SumAllReduce(context, reinterpret_cast<double*>(base_sums.ptr(0)), num_outputs * 2, stream);

    // base sums contain g-sums first, h sums second
    tree.InitializeBase(base_sums, alpha);

    base_sums.destroy();
    CHECK_CUDA_STREAM(stream);
  }

  cuda::std::pair<cuda::std::tuple<int, int>*, cuda::std::tuple<int, int>*> FindInstancesInBatch(
    cuda::std::pair<int, int> node_batch)
  {
    cuda::std::tuple<int, int>* begin = sorted_positions.ptr(0);
    auto end                          = begin + num_rows;
    auto comp                         = [] __device__(auto a, auto b) {
      return cuda::std::get<0>(a) < cuda::std::get<0>(b);
    };
    auto lower = thrust::lower_bound(
      thrust::cuda::par.on(stream), begin, end, cuda::std::tuple(node_batch.first, 0), comp);
    auto upper = thrust::upper_bound(
      thrust::cuda::par.on(stream), lower, end, cuda::std::tuple(node_batch.second - 1, 0), comp);
    return cuda::std::make_pair(lower, upper);
  }

  std::vector<NodeBatch> PrepareBatches(int depth)
  {
    std::vector<NodeBatch> batches;
    const int max_batch_size = 256;

    // TODO: vectorise instance finding
    for (int batch_begin = BinaryTree::LevelBegin(depth);
         batch_begin < BinaryTree::LevelBegin(depth) + BinaryTree::NodesInLevel(depth);
         batch_begin += max_batch_size) {
      auto batch_end          = std::min(batch_begin + max_batch_size,
                                BinaryTree::LevelBegin(depth) + BinaryTree::NodesInLevel(depth));
      auto instances_in_batch = FindInstancesInBatch({batch_begin, batch_end});
      batches.push_back(
        {batch_begin, batch_end, instances_in_batch.first, instances_in_batch.second});
    }
    return batches;
  }

  legate::Buffer<cuda::std::tuple<int, int>> sorted_positions;  // (node, row)
  const int32_t num_rows;
  const int32_t num_features;
  const int32_t num_outputs;
  const int32_t max_nodes;
  SparseSplitProposals<T> split_proposals;

  legate::Buffer<unsigned char> cub_buffer;
  size_t cub_buffer_size = 0;

<<<<<<< HEAD
=======
  legate::Buffer<GPair, 3> histogram_buffer;

>>>>>>> 157b4271
  cudaStream_t stream;
};

struct build_tree_fn {
  template <typename T>
  void operator()(legate::TaskContext context)
  {
    auto [X, X_shape, X_accessor] = GetInputStore<T, 3>(context.input(0).data());
    auto [g, g_shape, g_accessor] = GetInputStore<double, 3>(context.input(1).data());
    auto [h, h_shape, h_accessor] = GetInputStore<double, 3>(context.input(2).data());

    EXPECT_DENSE_ROW_MAJOR(X_accessor.accessor, X_shape);
    auto num_features = X_shape.hi[1] - X_shape.lo[1] + 1;
    auto num_rows     = std::max<int64_t>(X_shape.hi[0] - X_shape.lo[0] + 1, 0);
    auto num_outputs  = X_shape.hi[2] - X_shape.lo[2] + 1;
    EXPECT(g_shape.lo[2] == 0, "Outputs should not be split between workers.");
    EXPECT_AXIS_ALIGNED(0, X_shape, g_shape);
    EXPECT_AXIS_ALIGNED(0, g_shape, h_shape);
    EXPECT_AXIS_ALIGNED(1, g_shape, h_shape);

    // Scalars
    auto max_depth     = context.scalars().at(0).value<int>();
    auto max_nodes     = context.scalars().at(1).value<int>();
    auto alpha         = context.scalars().at(2).value<double>();
    auto split_samples = context.scalars().at(3).value<int>();
    auto seed          = context.scalars().at(4).value<int>();
    auto dataset_rows  = context.scalars().at(5).value<int64_t>();

    auto stream             = legate::cuda::StreamPool::get_stream_pool().get_stream();
    auto thrust_alloc       = ThrustAllocator(legate::Memory::GPU_FB_MEM);
    auto thrust_exec_policy = DEFAULT_POLICY(thrust_alloc).on(stream);

    Tree tree(max_nodes, num_outputs, stream, thrust_exec_policy);

    SparseSplitProposals<T> split_proposals =
      SelectSplitSamples(context, X_accessor, X_shape, split_samples, seed, dataset_rows, stream);
    // Begin building the tree
    TreeBuilder<T> builder(
      num_rows, num_features, num_outputs, stream, tree.max_nodes, split_proposals);

    builder.InitialiseRoot(context, tree, g_accessor, h_accessor, g_shape, alpha);

    for (int depth = 0; depth < max_depth; ++depth) {
<<<<<<< HEAD
      auto batches = builder.PrepareBatches(depth);
      for (auto batch : batches) {
        Histogram histogram(batch.node_idx_begin,
                            batch.node_idx_end,
                            num_outputs,
                            split_proposals.histogram_size,
                            stream);

        builder.ComputeHistogram(
          histogram, context, tree, X_accessor, X_shape, g_accessor, h_accessor, batch);

        builder.PerformBestSplit(tree, histogram, alpha, batch);

        histogram.destroy();
      }
      // Update position of entire level
      // Don't bother updating positions for the last level
      if (depth < max_depth - 1) { builder.UpdatePositions(tree, X_accessor, X_shape); }
=======
      // update positions from previous step
      builder.UpdatePositions(depth, tree, X_accessor, X_shape);

      // actual histogram creation
      builder.ComputeHistogram(depth, context, tree, X_accessor, X_shape, g_accessor, h_accessor);

      // Select the best split
      builder.PerformBestSplit(depth, tree, alpha);
>>>>>>> 157b4271
    }

    tree.WriteTreeOutput(context, thrust_exec_policy);

    CHECK_CUDA(cudaStreamSynchronize(stream));
    CHECK_CUDA_STREAM(stream);
  }
};

}  // namespace

/*static*/ void BuildTreeTask::gpu_variant(legate::TaskContext context)
{
  const auto& X = context.input(0).data();
  type_dispatch_float(X.code(), build_tree_fn(), context);
}

}  // namespace legateboost<|MERGE_RESOLUTION|>--- conflicted
+++ resolved
@@ -111,16 +111,9 @@
                  legate::AccessorRO<double, 3> h,
                  size_t n_outputs,
                  SparseSplitProposals<TYPE> split_proposals,
-<<<<<<< HEAD
                  NodeBatch batch,
                  Histogram histogram,
                  legate::Buffer<double, 2> node_hessians)
-=======
-                 int32_t* positions_local,
-                 legate::Buffer<GPair, 3> histogram,
-                 legate::Buffer<double, 2> node_hessians,
-                 int depth)
->>>>>>> 157b4271
 {
   // block dimensions are (THREADS_PER_BLOCK, 1, 1)
   // each thread processes ELEMENTS_PER_THREAD samples and FEATURES_PER_BLOCK features
@@ -168,22 +161,12 @@
 
 template <typename T>
 __global__ static void __launch_bounds__(THREADS_PER_BLOCK)
-<<<<<<< HEAD
   scan_kernel(Histogram histogram,
-=======
-  scan_kernel(legate::Buffer<GPair, 3> histogram,
->>>>>>> 157b4271
               legate::Buffer<double, 2> node_hessians,
               int n_features,
               int n_outputs,
               const SparseSplitProposals<T> split_proposals,
-<<<<<<< HEAD
               NodeBatch batch)
-=======
-              int depth,
-              int num_nodes_to_process)
->>>>>>> 157b4271
-
 {
   auto warp      = cg::tiled_partition<32>(cg::this_thread_block());
   int rank       = (blockIdx.x * blockDim.x + threadIdx.x) / 32;
@@ -218,22 +201,6 @@
       aggregate += tile_aggregate;
     }
   }
-<<<<<<< HEAD
-=======
-
-  if (depth == 0) return;
-
-  for (int output = 0; output < n_outputs; output++) {
-    // Infer right side
-    for (int bin_idx = feature_begin + warp.thread_rank(); bin_idx < feature_end;
-         bin_idx += warp.num_threads()) {
-      GPair scanned_sum = histogram[{scan_node_idx, output, bin_idx}];
-      GPair parent_sum  = histogram[{BinaryTree::Parent(scan_node_idx), output, bin_idx}];
-      GPair other_sum   = parent_sum - scanned_sum;
-      histogram[{subtract_node_idx, output, bin_idx}] = other_sum;
-    }
-  }
->>>>>>> 157b4271
 }
 
 // Key/value pair to simplify reduction
@@ -262,11 +229,7 @@
 
 template <typename TYPE>
 __global__ static void __launch_bounds__(THREADS_PER_BLOCK, MIN_CTAS_PER_SM)
-<<<<<<< HEAD
   perform_best_split(Histogram histogram,
-=======
-  perform_best_split(legate::Buffer<GPair, 3> histogram,
->>>>>>> 157b4271
                      size_t n_features,
                      size_t n_outputs,
                      SparseSplitProposals<TYPE> split_proposals,
@@ -534,7 +497,6 @@
   out_keys.destroy();
   return SparseSplitProposals<T>(split_proposals, row_pointers, num_features, n_unique);
 }
-<<<<<<< HEAD
 
 // Can't put a device lambda in constructor so make this a function
 void FillPositions(legate::Buffer<cuda::std::tuple<int, int>> sorted_positions,
@@ -546,8 +508,6 @@
   });
 }
 
-=======
->>>>>>> 157b4271
 template <typename T>
 struct TreeBuilder {
   TreeBuilder(int32_t num_rows,
@@ -563,28 +523,8 @@
       max_nodes(max_nodes),
       split_proposals(split_proposals)
   {
-<<<<<<< HEAD
     sorted_positions = legate::create_buffer<cuda::std::tuple<int, int>>(num_rows);
     FillPositions(sorted_positions, num_rows, stream);
-=======
-    positions = legate::create_buffer<int32_t>(num_rows);
-    histogram_buffer =
-      legate::create_buffer<GPair, 3>({max_nodes, num_outputs, split_proposals.histogram_size});
-    CHECK_CUDA(
-      cudaMemsetAsync(histogram_buffer.ptr(legate::Point<3>::ZEROES()),
-                      0,
-                      max_nodes * num_outputs * split_proposals.histogram_size * sizeof(GPair),
-                      stream));
-    // some initialization on first pass
-    CHECK_CUDA(cudaMemsetAsync(positions.ptr(0), 0, (size_t)num_rows * sizeof(int32_t), stream));
-  }
-
-  ~TreeBuilder()
-  {
-    positions.destroy();
-    histogram_buffer.destroy();
-    if (cub_buffer_size > 0) cub_buffer.destroy();
->>>>>>> 157b4271
   }
 
   template <typename TYPE>
@@ -643,7 +583,6 @@
                                                      h,
                                                      num_outputs,
                                                      split_proposals,
-<<<<<<< HEAD
                                                      batch,
                                                      histogram,
                                                      tree.hessian);
@@ -677,53 +616,6 @@
                                                                                tree.split_value,
                                                                                tree.gain,
                                                                                batch);
-=======
-                                                     positions.ptr(0),
-                                                     histogram_buffer,
-                                                     tree.hessian,
-                                                     depth);
-    CHECK_CUDA_STREAM(stream);
-    static_assert(sizeof(GPair) == 2 * sizeof(double), "GPair must be 2 doubles");
-    SumAllReduce(
-      context,
-      reinterpret_cast<double*>(histogram_buffer.ptr({BinaryTree::LevelBegin(depth), 0, 0})),
-      BinaryTree::NodesInLevel(depth) * num_outputs * split_proposals.histogram_size * 2,
-      stream);
-
-    const int num_nodes_to_process = std::max(BinaryTree::NodesInLevel(depth) / 2, 1);
-    const size_t warps_needed      = num_features * num_nodes_to_process;
-    const size_t warps_per_block   = THREADS_PER_BLOCK / 32;
-    const size_t blocks_needed     = (warps_needed + warps_per_block - 1) / warps_per_block;
-
-    // Scan the histogram
-    // Then do subtraction trick to infer right side from parent and left side
-    scan_kernel<<<blocks_needed, THREADS_PER_BLOCK, 0, stream>>>(histogram_buffer,
-                                                                 tree.hessian,
-                                                                 num_features,
-                                                                 num_outputs,
-                                                                 split_proposals,
-                                                                 depth,
-                                                                 num_nodes_to_process);
-    CHECK_CUDA_STREAM(stream);
-  }
-
-  void PerformBestSplit(int depth, Tree& tree, double alpha)
-  {
-    perform_best_split<<<BinaryTree::NodesInLevel(depth), THREADS_PER_BLOCK, 0, stream>>>(
-      histogram_buffer,
-      num_features,
-      num_outputs,
-      split_proposals,
-      eps,
-      alpha,
-      tree.leaf_value,
-      tree.gradient,
-      tree.hessian,
-      tree.feature,
-      tree.split_value,
-      tree.gain,
-      depth);
->>>>>>> 157b4271
     CHECK_CUDA_STREAM(stream);
   }
   void InitialiseRoot(legate::TaskContext context,
@@ -794,11 +686,6 @@
   legate::Buffer<unsigned char> cub_buffer;
   size_t cub_buffer_size = 0;
 
-<<<<<<< HEAD
-=======
-  legate::Buffer<GPair, 3> histogram_buffer;
-
->>>>>>> 157b4271
   cudaStream_t stream;
 };
 
@@ -842,7 +729,6 @@
     builder.InitialiseRoot(context, tree, g_accessor, h_accessor, g_shape, alpha);
 
     for (int depth = 0; depth < max_depth; ++depth) {
-<<<<<<< HEAD
       auto batches = builder.PrepareBatches(depth);
       for (auto batch : batches) {
         Histogram histogram(batch.node_idx_begin,
@@ -861,16 +747,6 @@
       // Update position of entire level
       // Don't bother updating positions for the last level
       if (depth < max_depth - 1) { builder.UpdatePositions(tree, X_accessor, X_shape); }
-=======
-      // update positions from previous step
-      builder.UpdatePositions(depth, tree, X_accessor, X_shape);
-
-      // actual histogram creation
-      builder.ComputeHistogram(depth, context, tree, X_accessor, X_shape, g_accessor, h_accessor);
-
-      // Select the best split
-      builder.PerformBestSplit(depth, tree, alpha);
->>>>>>> 157b4271
     }
 
     tree.WriteTreeOutput(context, thrust_exec_policy);
